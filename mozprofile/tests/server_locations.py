--- conflicted
+++ resolved
@@ -104,7 +104,6 @@
         # properly.
         f = self.create_temp_file(self.locations_bad_port)
 
-<<<<<<< HEAD
         exc = None
         try:
             ServerLocations(f.name)
@@ -113,13 +112,6 @@
         self.assertNotEqual(exc, None)
         self.assertEqual(exc.err.__class__, BadPortLocationError)
         self.assertEqual(exc.lineno, 4)
-=======
-        with self.assertRaises(LocationsSyntaxError) as cm:
-            locations = ServerLocations(f.name)
-
-        self.assertIsInstance(cm.exception.err, BadPortLocationError)
-        self.assertEqual(cm.exception.lineno, 4)
->>>>>>> c92257e6
 
     def test_server_locations_callback(self):
         class CallbackTest(object):
